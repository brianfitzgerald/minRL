import dataclasses
import time
from contextlib import nullcontext
from collections import defaultdict
from typing import Dict, List, TypedDict
import torch.nn.functional as F

import torch
import torch.nn as nn
from loguru import logger
from tqdm import tqdm
from transformers.models.auto.tokenization_auto import AutoTokenizer
from transformers.tokenization_utils_base import PreTrainedTokenizerBase
from vllm import LLM, TokensPrompt
from vllm.sampling_params import (
    SamplingParams,
)
from vllm.worker.model_runner_base import ModelRunnerBase

from minrl.constants import (
    AlgorithmChoice,
    Conversation,
    Episode,
    RewardFunction,
    Sample,
    TrainerConfig,
)
from minrl.utils import clear_memory, find_assistant_sections, log_memory_usage
from minrl.metrics import MetricsWrapper
from minrl.lora import merge_lora_weights_inplace, restore_lora_weights_inplace

debug_tokenizer = AutoTokenizer.from_pretrained(
    TrainerConfig().model_id, use_fast=False
)


def compute_scaled_temperature(
    config: TrainerConfig,
    prev_reward_std: float | None = None,
    reference_std: float = 1.0,
) -> float:
    """
    Compute temperature scaled based on previous batch reward standard deviation.
    As reward std decreases, temperature increases.

    """
    if not config.temperature_scaling or prev_reward_std is None:
        return config.temperature

    if prev_reward_std <= 0:
        return config.temperature_max

    scale_factor = reference_std / prev_reward_std

    scaled_temp = config.temperature * scale_factor

    scaled_temp = max(config.temperature_min, min(config.temperature_max, scaled_temp))

    return scaled_temp


@torch.no_grad()
def rollout(
    temperature: float,
    max_new_tokens: int,
    tokenizer: PreTrainedTokenizerBase,
    group_size: int,
    max_steps: int,
    conversations: list[Conversation],
    samples: list[Sample],
    reward_function: RewardFunction,
    vllm_model: LLM,
<<<<<<< HEAD
) -> List[Episode]:
=======
    prev_reward_std: float | None = None,
) -> tuple[List[Episode], float]:
>>>>>>> b18f2f7f
    """
    Generate completions for each turn in a batch of conversations.
    Runs for max_steps turns, and generates group_size completions
    for the first turn, then 1 completion per turn for subsequent turns.
    """
    rollout_start_time = time.perf_counter()

    # Get stop token IDs to stop generation on
    stop_token_ids: list[int] | None = None
    eos_token_id = tokenizer.eos_token_id
    if isinstance(eos_token_id, int):
        stop_token_ids = [eos_token_id]
    if eos_token_id is not None:
        logger.info(
            f"Stop token IDs: {eos_token_id} decoded: {tokenizer.decode(eos_token_id)}"
        )
    else:
        logger.info("No EOS token ID found")

    num_prompts = len(conversations)
    total_conversations = num_prompts * group_size

    logger.info(
<<<<<<< HEAD
        f"Generating responses for {len(conversations)} prompts, "
        f"max_tokens={max_new_tokens}, n={group_size}, "
        f"temp={temperature:.3f}"
=======
        f"Generating responses for {num_prompts} prompts × {group_size} group_size = {total_conversations} total conversations, "
        f"max_tokens={config.max_new_tokens}, temp={temperature:.3f}"
>>>>>>> b18f2f7f
    )

    # Flatten structure: instead of nested lists, maintain flat list of all conversations
    # Index: [group0_resp0, group0_resp1, ..., group0_respN, group1_resp0, ...]
    # This makes batching simpler and more efficient
    flat_conversations: list[Conversation] = []
    group_indices: list[
        int
    ] = []  # Track which original prompt each conversation belongs to

    # Initialize: create group_size copies of each initial conversation
    for i, conv in enumerate(conversations):
        for j in range(group_size):
            flat_conversations.append(list(conv))
            group_indices.append(i)

    # Generate responses for all conversations across all steps
    for step_idx in tqdm(range(max_steps), desc="Steps"):
        # Prepare batch: use all flat_conversations for step 0, or vLLM's n parameter
        if step_idx == 0:
            # First step optimization: batch initial prompts and use vLLM's n parameter
            batch_conversations = [conversations[i] for i in range(num_prompts)]
            n_responses = group_size
        else:
            # Subsequent steps: batch all existing conversations
            batch_conversations = flat_conversations
            n_responses = 1

        # Tokenize all conversations in one batch
        templated_conversations = tokenizer.apply_chat_template(
            batch_conversations,  # pyright: ignore[reportArgumentType]
            tokenize=False,
            add_generation_prompt=True,
        )
        tokenized_conversations = tokenizer(templated_conversations)["input_ids"]  # pyright: ignore[reportArgumentType]

        # Prepare vLLM input as a single batch
        vllm_input: list[TokensPrompt] = [
            {"prompt_token_ids": token_ids}
            for token_ids in tokenized_conversations  # type: ignore
        ]

        # Single batched generation call
        outputs = vllm_model.generate(
            vllm_input,
            sampling_params=SamplingParams(
<<<<<<< HEAD
                max_tokens=max_new_tokens,
                n=group_size if step_idx == 0 else 1,
=======
                max_tokens=config.max_new_tokens,
                temperature=temperature,
                n=n_responses,
>>>>>>> b18f2f7f
                stop_token_ids=stop_token_ids,
            ),
        )

        # Parse and append responses
        if step_idx == 0:
            # First step: vLLM returned group_size responses per prompt
            # Update our flat_conversations structure
            for prompt_idx, output in enumerate(outputs):
                for resp_idx, completion in enumerate(output.outputs):
                    flat_idx = prompt_idx * group_size + resp_idx
                    flat_conversations[flat_idx].append(
                        {"role": "assistant", "content": completion.text}
                    )
        else:
            # Subsequent steps: vLLM returned 1 response per conversation
            for conv_idx, output in enumerate(outputs):
                generated_text = output.outputs[0].text
                flat_conversations[conv_idx].append(
                    {"role": "assistant", "content": generated_text}
                )

        # Free memory
        del outputs, vllm_input, tokenized_conversations, templated_conversations
        clear_memory()

    # Create episodes from all generated conversations
    episodes: List[Episode] = []
    for flat_idx, (conversation, group_idx) in enumerate(
        zip(flat_conversations, group_indices)
    ):
        answer_idx = flat_idx % group_size
        sample = samples[group_idx]
        reward = reward_function(conversation, sample)

        episode = Episode(
            group_index=group_idx,
            answer_index=answer_idx,
            sample=sample,
            reward=reward,
            conversation=conversation,
        )
        episodes.append(episode)

    rollout_duration = time.perf_counter() - rollout_start_time

    return episodes, rollout_duration


def compute_entropy(logits: torch.Tensor) -> torch.Tensor:
    """Compute entropy efficiently in-place to minimize memory allocation.

    Using the identity: entropy = -sum(p * log(p))
    Where p = softmax(logits) and log(p) = log_softmax(logits)
    """
    # Use log_softmax and softmax - PyTorch optimizes these internally
    logp = F.log_softmax(logits, dim=-1)
    p = F.softmax(logits, dim=-1)
    # Compute entropy: -sum(p * log(p))
    # Use in-place operations where possible to reduce memory
    entropy = -(p * logp).sum(dim=-1)
    return entropy


def get_token_ids_and_assistant_mask(
    conversation: Conversation,
    tokenizer: PreTrainedTokenizerBase,
    episode: Episode | None = None,
) -> tuple[list[int], list[bool]]:
    """Get token IDs and assistant mask, using cache if available."""
    # Check cache first

    if len(conversation) < 1:
        raise ValueError("Conversation must have at least 1 message")

    # Apply chat template to get the full formatted conversation
    all_token_ids: list[int] = tokenizer.apply_chat_template(
        conversation,  # type: ignore
        tokenize=True,
        enable_thinking=False,
    )

    # Create assistant mask - initially all False
    assistant_mask = [False] * len(all_token_ids)

    # Get newline token ID for this tokenizer
    newline_token_ids = tokenizer.encode("\n", add_special_tokens=False)
    newline_token_id = newline_token_ids[0] if newline_token_ids else None

    # Try ChatML format first (Qwen, SmolLM, etc.)
    assistant_role_tokens = tokenizer.encode("assistant", add_special_tokens=False)
    im_start_token = tokenizer.encode("<|im_start|>", add_special_tokens=False)
    im_end_token = tokenizer.encode("<|im_end|>", add_special_tokens=False)

    # Find all assistant sections and mark them
    assistant_sections = find_assistant_sections(
        all_token_ids,
        im_start_token,
        assistant_role_tokens,
        im_end_token,
        newline_token_id,
    )

    # If no sections found, try Gemma format
    if not assistant_sections:
        model_role_tokens = tokenizer.encode("model", add_special_tokens=False)
        start_of_turn_token = tokenizer.encode(
            "<start_of_turn>", add_special_tokens=False
        )
        end_of_turn_token = tokenizer.encode("<end_of_turn>", add_special_tokens=False)

        assistant_sections = find_assistant_sections(
            all_token_ids,
            start_of_turn_token,
            model_role_tokens,
            end_of_turn_token,
            newline_token_id,
        )

    for start, end in assistant_sections:
        for j in range(start, end):
            assistant_mask[j] = True

    return all_token_ids, assistant_mask


def normalize_rewards_per_group(episodes: List[Episode]) -> List[Episode]:
    """
    Normalize rewards per group.
    This is done by subtracting the mean and dividing by the standard deviation
    of the rewards in each group. If std is 0, returns the original rewards.
    """
    # Group episodes by prefix and calculate stats
    groups: Dict[int, List[Episode]] = defaultdict(list)
    for episode in episodes:
        groups[episode.group_index].append(episode)

    # Normalize rewards within each group
    normalized_episodes: List[Episode] = []
    for group in groups.values():
        rewards = torch.tensor([e.reward for e in group])
        mean = rewards.mean()
        std = rewards.std(unbiased=False)  # Use biased std for small groups

        # Handle edge cases
        if torch.isnan(std) or std == 0:
            # If all rewards are identical, keep them as-is (will be zero after mean subtraction)
            # This happens when all responses get same reward
            # Small epsilon prevents completely killing gradient signal
            normalized_rewards = torch.zeros_like(rewards)
        else:
            normalized_rewards = (rewards - mean) / (
                std + 1e-8
            )  # Add epsilon for numerical stability

        for episode, norm_reward in zip(group, normalized_rewards):
            normalized_episodes.append(
                dataclasses.replace(episode, reward=float(norm_reward))
            )

    return normalized_episodes


def compute_algorithm_loss(
    logprobs: torch.Tensor,
    target_masks: torch.Tensor,
    batch_advantages: torch.Tensor,
    algorithm: AlgorithmChoice,
    n_target_tokens: int,
    entropy: torch.Tensor | None = None,
    entropy_coef: float = 0.0,
) -> torch.Tensor:
    """
    Math: Policy gradient theorem says gradient should be: grad = E[grad log π(a|s) * A]
    where A is advantage/reward. Since we minimize loss, we set:
    loss = -log π(a|s) * A

    Here logprobs = -cross_entropy = log π(a|s) (negative values)
    So: advantage_t = logprobs * reward = (negative) * (pos/neg)
        loss = -advantage_t.sum()
    This gives correct gradients via SGD.

    Entropy regularization encourages exploration by penalizing low entropy (peaked distributions).
    """
    # multiply the log probs by the advantages
    if algorithm == "grpo":
        obj = logprobs * batch_advantages[:, None]
    elif algorithm == "gpg":
        # subtract baseline, which is the mean of the rewards
        advantages = batch_advantages - batch_advantages.mean()
        obj = logprobs * advantages[:, None]
    elif algorithm == "reinforce":
        obj = logprobs * batch_advantages[:, None]

    # scale by the mask, and normalize by token count
    # this sets the advantage to 0 for padding tokens
    # Sum over all tokens and divide by count for mean loss per token
    loss = (obj * target_masks).sum() / n_target_tokens

    # Add entropy regularization (negative because we want to maximize entropy)
    if entropy is not None and entropy_coef > 0:
        entropy_loss = -entropy_coef * entropy
        loss += entropy_loss

    loss = -loss

    return loss


def sync_weights_to_vllm(
    model: nn.Module,
    vllm_model: LLM,
    lora: bool = False,
) -> None:
    logger.info("Syncing params to vLLM...")

    # Merge LoRA weights into base layers before syncing
    original_lora_state = None
    if lora:
        logger.info("Merging LoRA weights into base layers...")
        original_lora_state = merge_lora_weights_inplace(model)

    state_dict = model.state_dict()

    # Filter and remap state_dict for vLLM compatibility
    if lora:
        # Remove LoRA-specific keys and remap base_layer keys
        filtered_state_dict = {}
        for key, value in state_dict.items():
            # Skip LoRA-specific parameters
            if "lora_A" in key or "lora_B" in key:
                continue

            # Remap base_layer keys to remove the .base_layer prefix
            if ".base_layer.weight" in key:
                new_key = key.replace(".base_layer.weight", ".weight")
                filtered_state_dict[new_key] = value
            elif ".base_layer.bias" in key:
                new_key = key.replace(".base_layer.bias", ".bias")
                filtered_state_dict[new_key] = value
            else:
                # Keep other keys as-is
                filtered_state_dict[key] = value

        state_dict = filtered_state_dict

    try:
        model_runner: ModelRunnerBase = (
            vllm_model.llm_engine.model_executor.driver_worker.model_runner  # type: ignore
        )
        model_runner.model.load_weights(state_dict.items())  # type: ignore
        logger.info("Param update succesful.")
    except Exception as e:
        logger.error(f"Error syncing params to vLLM: {e}")
        raise RuntimeError(f"Error syncing params to vLLM: {e}")
    finally:
        # Restore LoRA weights after syncing even if an error occurs
        if lora:
            assert original_lora_state is not None
            restore_lora_weights_inplace(model, original_lora_state)


class UpdatePolicyResults(TypedDict):
    loss: float
    grad_norm: float
    entropy: float
    duration: float


class EpisodeWithTokens(TypedDict):
    episode: Episode
    token_ids: list[int]
    assistant_mask: list[bool]


def process_batch(
    model: nn.Module,
    episodes: List[Episode],
    tokenizer: PreTrainedTokenizerBase,
    pad_token_id: int,
    device: torch.device,
    entropy_coef: float = 0.0,
) -> tuple[torch.Tensor, torch.Tensor, torch.Tensor, torch.Tensor, int]:
    """
    Preprocess a single batch of episodes to compute logprobs, masks, rewards, and entropy,
    which are all needed for computing the loss.
    """
    # Extract token IDs and assistant masks for each episode
    token_ids_list: list[list[int]] = []
    assistant_mask_list: list[list[bool]] = []
    n_target_tokens = 0
    for episode in episodes:
        token_ids, assistant_mask = get_token_ids_and_assistant_mask(
            episode.conversation, tokenizer, episode
        )
        token_ids_list.append(token_ids)
        assistant_mask_list.append(assistant_mask)
        n_target_tokens += len(token_ids)
    # Pad token IDs to the same length using PyTorch's pad_sequence
    batch_token_ids_t = [
        torch.tensor(token_ids, dtype=torch.long, device=device)
        for token_ids in token_ids_list
    ]
    batch_token_ids_t = torch.nn.utils.rnn.pad_sequence(
        batch_token_ids_t, batch_first=True, padding_value=pad_token_id
    )

    # Pad assistant masks to the same length using PyTorch's pad_sequence
    batch_assistant_masks_t = [
        torch.tensor(assistant_mask, dtype=torch.bool, device=device)
        for assistant_mask in assistant_mask_list
    ]
    batch_assistant_masks_t = torch.nn.utils.rnn.pad_sequence(
        batch_assistant_masks_t, batch_first=True, padding_value=False
    )

    # Shift tokens and masks for next-token prediction
    target_token_ids = batch_token_ids_t[:, 1:]
    target_assistant_masks = batch_assistant_masks_t[:, 1:]
    pad_masks = target_token_ids != pad_token_id

    # Combine assistant mask with padding mask
    target_masks = target_assistant_masks & pad_masks

    # advantage is just normalized reward
    batch_rewards = [episode.reward for episode in episodes]
    batch_rewards_t = torch.tensor(batch_rewards, device=device, dtype=torch.float32)

    # Use mixed precision for forward pass to reduce memory usage
    # Use autocast even without scaler for BFloat16 models to save memory
    fwd_ctx = (
        torch.autocast(device_type="cuda", enabled=True)
        if device.type == "cuda"
        else nullcontext()
    )
    with fwd_ctx:
        logits: torch.Tensor = model(batch_token_ids_t).logits

    # Get the cross entropy loss of the label and generated tokens
    # Slice logits to match target tokens (exclude first position)
    # Keep in bfloat16/float16 to save memory - cross_entropy handles mixed precision
    next_token_logits = logits[:, :-1]

    # Clear logits from memory immediately after use
    del logits
    clear_memory()

    bs = batch_token_ids_t.shape[0]
    # F.cross_entropy handles dtype conversion internally, no need for .float()
    logprobs = -F.cross_entropy(
        next_token_logits.reshape(-1, next_token_logits.size(-1)),
        target_token_ids.reshape(-1),
        ignore_index=pad_token_id,
        reduction="none",
    ).reshape(bs, -1)

    # Only compute entropy if it's being used (entropy_coef > 0)
    # This saves memory and computation when entropy regularization is disabled
    if entropy_coef > 0:
        # Calculate entropy only for target positions - memory efficient version
        # Compute entropy in chunks to avoid creating large intermediate tensors
        bs, seq_len, vocab_size = next_token_logits.shape
        target_masks_flat = target_masks.reshape(-1)

        # Only compute entropy for positions that are actually targets
        target_positions = target_masks_flat.nonzero(as_tuple=True)[0]
        if len(target_positions) > 0:
            next_token_logits_flat = next_token_logits.reshape(-1, vocab_size)
            target_logits = next_token_logits_flat[target_positions]

            # Use mixed precision for entropy computation
            with fwd_ctx:
                token_entropy = compute_entropy(target_logits)

            # single entropy value for the sequence
            entropy = token_entropy.sum() / n_target_tokens

            # Explicitly delete intermediate tensors to free memory
            del (
                target_positions,
                next_token_logits_flat,
                target_logits,
                target_masks_flat,
                token_entropy,
            )
        else:
            entropy = torch.tensor(0.0, device=device)
            del target_masks_flat, target_positions
    else:
        # Skip entropy computation entirely if not used
        entropy = torch.tensor(0.0, device=device)

    del batch_token_ids_t, target_token_ids, next_token_logits
    clear_memory()

    return logprobs, target_masks, batch_rewards_t, entropy, n_target_tokens


def update_policy(
    model: nn.Module,
    optimizer: torch.optim.Optimizer,
    episodes: List[Episode],
    micro_batch_size: int,
    pad_token_id: int,
    max_grad_norm: float,
    device: torch.device,
    algorithm: AlgorithmChoice,
    tokenizer: PreTrainedTokenizerBase,
    apply_loss: bool = True,
    entropy_coef: float = 0.0,
    metrics_wrapper: MetricsWrapper | None = None,
    step: int | None = None,
) -> UpdatePolicyResults:
    """
    Once episodes are generated, use them to update the policy
    by computing the loss from the reward and generated logits.
    This implements a number of different algorithms.
    """
    update_start_time = time.perf_counter()

    if algorithm == "grpo":
        episodes = normalize_rewards_per_group(episodes)

    # Pre-tokenize all episodes once
    for episode in episodes:
        get_token_ids_and_assistant_mask(episode.conversation, tokenizer)

    total_entropy = torch.tensor(0.0, device=device)
    total_loss = torch.tensor(0.0, device=device)
    grad_norm = 0.0
    num_micro_batches = 0

    # Compute number of micro-batches up-front for correct gradient accumulation scaling
    # This makes the accumulated gradient equivalent to averaging over the full batch
    total_micro_batches = (len(episodes) + micro_batch_size - 1) // micro_batch_size

    logger.info(
        f"Computing backward pass for {total_micro_batches} micro-batches of size {micro_batch_size}"
    )

    # Iterate over micro-batches
    for i in range(0, len(episodes), micro_batch_size):
        j = min(i + micro_batch_size, len(episodes))
        batch_episodes = episodes[i:j]

        # Process the batch
        logprobs, target_masks, batch_rewards_t, batch_entropy, n_target_tokens = (
            process_batch(
                model=model,
                episodes=batch_episodes,
                tokenizer=tokenizer,
                pad_token_id=pad_token_id,
                device=device,
                entropy_coef=entropy_coef,
            )
        )

        reward_mean, reward_std = batch_rewards_t.mean(), batch_rewards_t.std()
        logger.info(
            f"Micro-batch {i}: reward mean: {reward_mean}, reward std: {reward_std}"
        )
        if reward_std == 0:
            logger.warning("Reward std is 0, skipping micro-batch")
            continue

        # Compute algorithm-specific loss
        batch_loss = compute_algorithm_loss(
            logprobs,
            target_masks,
            batch_rewards_t,
            algorithm,
            n_target_tokens,
            entropy=batch_entropy,
            entropy_coef=entropy_coef,
        )

        # Track total loss for logging (unscaled). We scale only for backward
        total_loss += batch_loss
        total_entropy += batch_entropy
        num_micro_batches += 1

        # Backward pass - gradients accumulate naturally
        if apply_loss:
            # Scale per micro-batch loss by number of accumulation steps so that
            # the accumulated gradient matches the average gradient over the full batch
            scaled_loss = batch_loss / max(total_micro_batches, 1)
            scaled_loss.backward()

        # Clear intermediate tensors to save memory
        del logprobs, target_masks, batch_rewards_t, batch_loss
        clear_memory()

    # Log GPU utilization after compute_loss
    log_memory_usage("update_policy", metrics_wrapper=metrics_wrapper, step=step)

    # Update parameters once after all gradients accumulated
    if apply_loss:
        grad_norm = torch.nn.utils.clip_grad_norm_(
            model.parameters(), max_norm=max_grad_norm
        )
        optimizer.step()
        optimizer.zero_grad(set_to_none=True)
        clear_memory()

    # Return average loss and entropy across all micro-batches
    avg_loss = total_loss / num_micro_batches if num_micro_batches > 0 else 0.0
    avg_entropy = total_entropy / num_micro_batches if num_micro_batches > 0 else 0.0

    update_duration = time.perf_counter() - update_start_time
    logger.info(f"Policy update completed in {update_duration:.2f}s")

    return {
        "loss": float(avg_loss),
        "grad_norm": float(grad_norm),
        "entropy": float(avg_entropy),
        "duration": update_duration,
    }<|MERGE_RESOLUTION|>--- conflicted
+++ resolved
@@ -70,12 +70,8 @@
     samples: list[Sample],
     reward_function: RewardFunction,
     vllm_model: LLM,
-<<<<<<< HEAD
-) -> List[Episode]:
-=======
     prev_reward_std: float | None = None,
 ) -> tuple[List[Episode], float]:
->>>>>>> b18f2f7f
     """
     Generate completions for each turn in a batch of conversations.
     Runs for max_steps turns, and generates group_size completions
@@ -99,14 +95,8 @@
     total_conversations = num_prompts * group_size
 
     logger.info(
-<<<<<<< HEAD
-        f"Generating responses for {len(conversations)} prompts, "
-        f"max_tokens={max_new_tokens}, n={group_size}, "
-        f"temp={temperature:.3f}"
-=======
         f"Generating responses for {num_prompts} prompts × {group_size} group_size = {total_conversations} total conversations, "
         f"max_tokens={config.max_new_tokens}, temp={temperature:.3f}"
->>>>>>> b18f2f7f
     )
 
     # Flatten structure: instead of nested lists, maintain flat list of all conversations
@@ -153,14 +143,9 @@
         outputs = vllm_model.generate(
             vllm_input,
             sampling_params=SamplingParams(
-<<<<<<< HEAD
-                max_tokens=max_new_tokens,
-                n=group_size if step_idx == 0 else 1,
-=======
                 max_tokens=config.max_new_tokens,
                 temperature=temperature,
                 n=n_responses,
->>>>>>> b18f2f7f
                 stop_token_ids=stop_token_ids,
             ),
         )
