--- conflicted
+++ resolved
@@ -26,10 +26,7 @@
     TrainerConfig,
 )
 from minrl.utils import (
-<<<<<<< HEAD
-=======
     clear_memory,
->>>>>>> 630fe785
     find_assistant_sections,
     log_memory_usage,
     log_conversation,
@@ -196,15 +193,8 @@
             conversation=conversation,
         )
         episodes.append(episode)
-<<<<<<< HEAD
-        logger.info("--------------------------------")
         logger.info(f"Episode {group_idx}:{answer_idx}: reward: {reward:.4f}")
         log_conversation(conversation)
-        logger.info("--------------------------------")
-=======
-        logger.info(f"Episode {group_idx}:{answer_idx}: reward: {reward:.4f}")
-        log_conversation(conversation)
->>>>>>> 630fe785
 
     rollout_duration = time.perf_counter() - rollout_start_time
 
@@ -457,8 +447,6 @@
     # Combine assistant mask with padding mask
     target_masks = target_assistant_masks & pad_masks
 
-<<<<<<< HEAD
-=======
     # Number of target positions (assistant tokens that are not padding)
     n_target_tokens = int(target_masks.sum().item())
     if n_target_tokens == 0:
@@ -468,7 +456,6 @@
     batch_rewards = [episode.reward for episode in episodes]
     batch_rewards_t = torch.tensor(batch_rewards, device=device, dtype=torch.float32)
 
->>>>>>> 630fe785
     # Use mixed precision for forward pass to reduce memory usage
     # Use autocast even without scaler for BFloat16 models to save memory
     fwd_ctx = (
@@ -585,10 +572,6 @@
         f"effective batch size: {effective_batch_size}"
     )
 
-<<<<<<< HEAD
-    # Track micro-batch index for gradient accumulation
-    micro_batch_idx = 0
-=======
     # Pre-compute effective micro-batch count based on reward std (cheap prepass)
     effective_micro_batches = 0
     for i in range(0, len(episodes), micro_batch_size):
@@ -601,7 +584,6 @@
         else:
             # Single episode always contributes
             effective_micro_batches += 1
->>>>>>> 630fe785
 
     # Iterate over micro-batches
     # For each micro-batch, process the batch and compute the loss
@@ -666,12 +648,7 @@
         if apply_loss:
             # Scale per micro-batch loss by number of accumulation steps so that
             # the accumulated gradient matches the average gradient over the full batch
-<<<<<<< HEAD
-            # This ensures gradient magnitude is independent of accumulation steps
-            scaled_loss = batch_loss / gradient_accumulation_steps
-=======
             scaled_loss = batch_loss / max(effective_micro_batches, 1)
->>>>>>> 630fe785
             scaled_loss.backward()
 
             # Check if we should perform optimizer step based on micro-batch count
