{
 "cells": [
  {
   "cell_type": "code",
   "execution_count": null,
   "id": "30350625",
   "metadata": {},
   "outputs": [],
   "source": [
    "%load_ext autoreload\n",
    "%autoreload 2\n",
    "\n",
    "import sys\n",
    "import os\n",
<<<<<<< HEAD
    "sys.path.append(os.path.abspath(\"..\"))"
=======
    "\n",
    "sys.path.append(os.path.abspath(\".\"))"
>>>>>>> b18f2f7f
   ]
  },
  {
   "cell_type": "code",
   "execution_count": null,
   "id": "56fb51ab",
   "metadata": {},
   "outputs": [],
   "source": [
    "from minrl.algorithms import (\n",
    "    rollout\n",
    ")\n",
<<<<<<< HEAD
    "from minrl.tasks.connections import ConnectionsDataset, connections_reward_func\n",
    "from minrl.constants import GEMMA_3_1B\n",
    "from transformers import AutoTokenizer\n",
    "from vllm import LLM\n",
    "\n",
    "tokenizer = AutoTokenizer.from_pretrained(GEMMA_3_1B)\n",
    "\n",
    "\n",
    "dataset = ConnectionsDataset(split=\"eval\", host=\"notebook\")"
   ]
  },
  {
   "cell_type": "code",
   "execution_count": null,
   "id": "6b760d99",
   "metadata": {},
   "outputs": [],
   "source": [
    "vllm_model = LLM(\n",
    "    model=GEMMA_3_1B,\n",
    "    gpu_memory_utilization=0.5,\n",
    "    max_model_len=1024,\n",
    "    max_seq_len_to_capture=1024,\n",
    "    enforce_eager=True,\n",
    "    enable_prefix_caching=True,\n",
    ")\n"
   ]
  },
  {
   "cell_type": "code",
   "execution_count": null,
   "id": "360e7d83",
   "metadata": {},
   "outputs": [],
   "source": [
    "import torch\n",
    "from transformers import AutoModelForCausalLM\n",
    "model = AutoModelForCausalLM.from_pretrained(GEMMA_3_1B, device_map=\"auto\", dtype=torch.bfloat16)"
   ]
  },
  {
   "cell_type": "code",
   "execution_count": null,
   "id": "8021e56d",
   "metadata": {},
   "outputs": [],
   "source": [
    "tokenizer.eos_token_id"
   ]
  },
  {
   "cell_type": "code",
   "execution_count": null,
   "id": "4961436a",
   "metadata": {},
   "outputs": [],
   "source": [
    "batch = dataset[:4]\n",
    "\n",
    "conversations = [\n",
    "    dataset.initial_conversation(sample, i)\n",
    "    for i, sample in enumerate(batch)\n",
    "]\n",
    "\n",
    "episodes = rollout(\n",
    "    1,\n",
    "    512,\n",
    "    tokenizer,\n",
    "    4,\n",
    "    1,\n",
    "    conversations,\n",
    "    batch,\n",
    "    reward_function=connections_reward_func,\n",
    "    vllm_model=vllm_model,\n",
    ")"
   ]
  },
  {
   "cell_type": "code",
   "execution_count": null,
   "id": "ec6af91a",
   "metadata": {},
   "outputs": [],
   "source": [
    "from minrl.algorithms import process_batch\n",
    "from minrl.trainer import get_available_device\n",
    "\n",
    "# Process the batch\n",
    "logprobs, target_masks, batch_rewards_t, batch_entropy, n_target_tokens = (\n",
    "    process_batch(\n",
    "        model=model,\n",
    "        episodes=episodes,\n",
    "        tokenizer=tokenizer,\n",
    "        pad_token_id=tokenizer.eos_token_id,\n",
    "        device=torch.device(\"cuda\"),\n",
    "    )\n",
    ")\n"
=======
    "from minrl.constants import AlgorithmChoice, Conversation, Episode, TrainerConfig\n",
    "from minrl.trainer import Trainer\n",
    "import torch"
>>>>>>> b18f2f7f
   ]
  }
 ],
 "metadata": {
  "kernelspec": {
   "display_name": ".venv",
   "language": "python",
   "name": "python3"
  },
  "language_info": {
   "codemirror_mode": {
    "name": "ipython",
    "version": 3
   },
   "file_extension": ".py",
   "mimetype": "text/x-python",
   "name": "python",
   "nbconvert_exporter": "python",
   "pygments_lexer": "ipython3",
   "version": "3.11.10"
  }
 },
 "nbformat": 4,
 "nbformat_minor": 5
}<|MERGE_RESOLUTION|>--- conflicted
+++ resolved
@@ -1,160 +1,56 @@
 {
- "cells": [
-  {
-   "cell_type": "code",
-   "execution_count": null,
-   "id": "30350625",
-   "metadata": {},
-   "outputs": [],
-   "source": [
-    "%load_ext autoreload\n",
-    "%autoreload 2\n",
-    "\n",
-    "import sys\n",
-    "import os\n",
-<<<<<<< HEAD
-    "sys.path.append(os.path.abspath(\"..\"))"
-=======
-    "\n",
-    "sys.path.append(os.path.abspath(\".\"))"
->>>>>>> b18f2f7f
-   ]
-  },
-  {
-   "cell_type": "code",
-   "execution_count": null,
-   "id": "56fb51ab",
-   "metadata": {},
-   "outputs": [],
-   "source": [
-    "from minrl.algorithms import (\n",
-    "    rollout\n",
-    ")\n",
-<<<<<<< HEAD
-    "from minrl.tasks.connections import ConnectionsDataset, connections_reward_func\n",
-    "from minrl.constants import GEMMA_3_1B\n",
-    "from transformers import AutoTokenizer\n",
-    "from vllm import LLM\n",
-    "\n",
-    "tokenizer = AutoTokenizer.from_pretrained(GEMMA_3_1B)\n",
-    "\n",
-    "\n",
-    "dataset = ConnectionsDataset(split=\"eval\", host=\"notebook\")"
-   ]
-  },
-  {
-   "cell_type": "code",
-   "execution_count": null,
-   "id": "6b760d99",
-   "metadata": {},
-   "outputs": [],
-   "source": [
-    "vllm_model = LLM(\n",
-    "    model=GEMMA_3_1B,\n",
-    "    gpu_memory_utilization=0.5,\n",
-    "    max_model_len=1024,\n",
-    "    max_seq_len_to_capture=1024,\n",
-    "    enforce_eager=True,\n",
-    "    enable_prefix_caching=True,\n",
-    ")\n"
-   ]
-  },
-  {
-   "cell_type": "code",
-   "execution_count": null,
-   "id": "360e7d83",
-   "metadata": {},
-   "outputs": [],
-   "source": [
-    "import torch\n",
-    "from transformers import AutoModelForCausalLM\n",
-    "model = AutoModelForCausalLM.from_pretrained(GEMMA_3_1B, device_map=\"auto\", dtype=torch.bfloat16)"
-   ]
-  },
-  {
-   "cell_type": "code",
-   "execution_count": null,
-   "id": "8021e56d",
-   "metadata": {},
-   "outputs": [],
-   "source": [
-    "tokenizer.eos_token_id"
-   ]
-  },
-  {
-   "cell_type": "code",
-   "execution_count": null,
-   "id": "4961436a",
-   "metadata": {},
-   "outputs": [],
-   "source": [
-    "batch = dataset[:4]\n",
-    "\n",
-    "conversations = [\n",
-    "    dataset.initial_conversation(sample, i)\n",
-    "    for i, sample in enumerate(batch)\n",
-    "]\n",
-    "\n",
-    "episodes = rollout(\n",
-    "    1,\n",
-    "    512,\n",
-    "    tokenizer,\n",
-    "    4,\n",
-    "    1,\n",
-    "    conversations,\n",
-    "    batch,\n",
-    "    reward_function=connections_reward_func,\n",
-    "    vllm_model=vllm_model,\n",
-    ")"
-   ]
-  },
-  {
-   "cell_type": "code",
-   "execution_count": null,
-   "id": "ec6af91a",
-   "metadata": {},
-   "outputs": [],
-   "source": [
-    "from minrl.algorithms import process_batch\n",
-    "from minrl.trainer import get_available_device\n",
-    "\n",
-    "# Process the batch\n",
-    "logprobs, target_masks, batch_rewards_t, batch_entropy, n_target_tokens = (\n",
-    "    process_batch(\n",
-    "        model=model,\n",
-    "        episodes=episodes,\n",
-    "        tokenizer=tokenizer,\n",
-    "        pad_token_id=tokenizer.eos_token_id,\n",
-    "        device=torch.device(\"cuda\"),\n",
-    "    )\n",
-    ")\n"
-=======
-    "from minrl.constants import AlgorithmChoice, Conversation, Episode, TrainerConfig\n",
-    "from minrl.trainer import Trainer\n",
-    "import torch"
->>>>>>> b18f2f7f
-   ]
-  }
- ],
- "metadata": {
-  "kernelspec": {
-   "display_name": ".venv",
-   "language": "python",
-   "name": "python3"
-  },
-  "language_info": {
-   "codemirror_mode": {
-    "name": "ipython",
-    "version": 3
-   },
-   "file_extension": ".py",
-   "mimetype": "text/x-python",
-   "name": "python",
-   "nbconvert_exporter": "python",
-   "pygments_lexer": "ipython3",
-   "version": "3.11.10"
-  }
- },
- "nbformat": 4,
- "nbformat_minor": 5
+    "cells": [
+        {
+            "cell_type": "code",
+            "execution_count": null,
+            "id": "30350625",
+            "metadata": {},
+            "outputs": [],
+            "source": [
+                "%load_ext autoreload\n",
+                "%autoreload 2\n",
+                "\n",
+                "import sys\n",
+                "import os\n",
+                "\n",
+                "sys.path.append(os.path.abspath(\".\"))"
+            ]
+        },
+        {
+            "cell_type": "code",
+            "execution_count": null,
+            "id": "56fb51ab",
+            "metadata": {},
+            "outputs": [],
+            "source": [
+                "from minrl.algorithms import (\n",
+                "    rollout\n",
+                ")\n",
+                "from minrl.constants import AlgorithmChoice, Conversation, Episode, TrainerConfig\n",
+                "from minrl.trainer import Trainer\n",
+                "import torch"
+            ]
+        }
+    ],
+    "metadata": {
+        "kernelspec": {
+            "display_name": ".venv",
+            "language": "python",
+            "name": "python3"
+        },
+        "language_info": {
+            "codemirror_mode": {
+                "name": "ipython",
+                "version": 3
+            },
+            "file_extension": ".py",
+            "mimetype": "text/x-python",
+            "name": "python",
+            "nbconvert_exporter": "python",
+            "pygments_lexer": "ipython3",
+            "version": "3.11.10"
+        }
+    },
+    "nbformat": 4,
+    "nbformat_minor": 5
 }